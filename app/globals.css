--- conflicted
+++ resolved
@@ -3,8 +3,6 @@
  */
 
 /* Comment at or near line 2093 */
-
-<<<<<<< HEAD
 * {
   box-sizing: border-box;
 }
@@ -2137,7 +2135,4 @@
 }
 
 /* Glassmorphism utilities - Tailwind will generate backdrop-blur from theme config */
-/* bg-glass and bg-dark colors are defined in tailwind.config.js colors.glass and colors.dark */
-=======
-/* Your existing CSS here... */
->>>>>>> 287eb6ff
+/* bg-glass and bg-dark colors are defined in tailwind.config.js colors.glass and colors.dark */